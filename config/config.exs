--- conflicted
+++ resolved
@@ -27,13 +27,8 @@
   extensions: [{HexWeb.JSON.Extension, library: Poison}]
 
 config :ex_aws,
-<<<<<<< HEAD
   access_key_id:    {:system, "HEX_S3_ACCESS_KEY"},
-  secret_acces_key: {:system, "HEX_S3_SECRET_KEY"]
-=======
-  access_key_id:     [{:system, "HEX_S3_ACCESS_KEY"}],
-  secret_access_key: [{:system, "HEX_S3_SECRET_KEY"}]
->>>>>>> f5cf908a
+  secret_acces_key: {:system, "HEX_S3_SECRET_KEY"}
 
 config :ex_aws, :s3,
   scheme: "http://",
